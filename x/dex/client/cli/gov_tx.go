--- conflicted
+++ resolved
@@ -59,15 +59,6 @@
 	return cmd
 }
 
-<<<<<<< HEAD
-// NewAddAssetMetadataTxCmd returns a CLI command handler for creating
-// a assetlist change proposal governance transaction.
-func NewAddAssetMetadataTxCmd() *cobra.Command {
-	cmd := &cobra.Command{
-		Use:   "add-asset-metadata [proposal-file]",
-		Args:  cobra.ExactArgs(1),
-		Short: "Submit a add asset metadata proposal",
-=======
 // NewSubmitParamChangeProposalTxCmd returns a CLI command handler for creating
 // a parameter change proposal governance transaction.
 func NewUpdateTickSizeProposalTxCmd() *cobra.Command {
@@ -75,33 +66,17 @@
 		Use:   "update-tick-size-proposal [proposal-file]",
 		Args:  cobra.ExactArgs(1),
 		Short: "Submit a change to tick size proposal",
->>>>>>> aa8b0806
 		RunE: func(cmd *cobra.Command, args []string) error {
 			clientCtx, err := client.GetClientTxContext(cmd)
 			if err != nil {
 				return err
 			}
-<<<<<<< HEAD
-			proposal, err := cutils.ParseRegisterPairsProposalJSON(clientCtx.LegacyAmino, args[0])
-=======
 
 			proposal, err := cutils.ParseUpdateTickSizeProposalJSON(clientCtx.LegacyAmino, args[0])
->>>>>>> aa8b0806
 			if err != nil {
 				return err
 			}
 
-<<<<<<< HEAD
-			// Convert proposal to RegisterPairsProposal Type
-			from := clientCtx.GetFromAddress()
-			proposal_batch_contract_pair, err := proposal.BatchContractPair.ToMultipleBatchContractPair()
-			if err != nil {
-				return err
-			}
-			content := types.NewRegisterPairsProposal(
-				proposal.Title, proposal.Description, proposal_batch_contract_pair,
-			)
-=======
 			// Convert proposal to UpdateTickSizeForPair Type
 			ticksizes, err := proposal.TickSizes.ToTickSizes()
 			if err != nil {
@@ -109,19 +84,13 @@
 			}
 
 			content := types.NewUpdateTickSizeForPair(proposal.Title, proposal.Description,ticksizes)
->>>>>>> aa8b0806
 
 			deposit, err := sdk.ParseCoinsNormalized(proposal.Deposit)
 			if err != nil {
 				return err
 			}
-<<<<<<< HEAD
-
-			msg, err := govtypes.NewMsgSubmitProposal(&content, deposit, from)
-=======
 		
 			msg, err := govtypes.NewMsgSubmitProposal(&content, deposit, clientCtx.GetFromAddress())
->>>>>>> aa8b0806
 			if err != nil {
 				return err
 			}
