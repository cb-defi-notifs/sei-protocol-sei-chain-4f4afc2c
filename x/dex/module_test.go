--- conflicted
+++ resolved
@@ -336,11 +336,8 @@
 	dexkeeper.SetContract(ctx, &types.ContractInfo{CodeId: 123, ContractAddr: contractAddr.String(), NeedHook: true, NeedOrderMatching: true})
 	dexkeeper.AddRegisteredPair(ctx, contractAddr.String(), pair)
 	dexkeeper.MemState.GetBlockOrders(utils.ContractAddress(contractAddr.String()), utils.GetPairString(&pair)).AddOrder(
-<<<<<<< HEAD
-		&types.Order{
-=======
-		types.Order{
->>>>>>> 0f2e034a
+		&types.Order{
+
 			Id:                1,
 			Account:           testAccount.String(),
 			ContractAddr:      contractAddr.String(),
