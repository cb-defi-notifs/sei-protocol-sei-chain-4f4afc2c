package dex_test

import (
	"context"
	"io/ioutil"
	"testing"
	"time"

	wasmkeeper "github.com/CosmWasm/wasmd/x/wasm/keeper"
	wasmtypes "github.com/CosmWasm/wasmd/x/wasm/types"
	sdk "github.com/cosmos/cosmos-sdk/types"
	keepertest "github.com/sei-protocol/sei-chain/testutil/keeper"
	dexcache "github.com/sei-protocol/sei-chain/x/dex/cache"
	dexkeeperabci "github.com/sei-protocol/sei-chain/x/dex/keeper/abci"
	"github.com/sei-protocol/sei-chain/x/dex/types"
	"github.com/sei-protocol/sei-chain/x/dex/types/utils"
	dexutils "github.com/sei-protocol/sei-chain/x/dex/utils"
	minttypes "github.com/sei-protocol/sei-chain/x/mint/types"
	"github.com/stretchr/testify/require"
	abci "github.com/tendermint/tendermint/abci/types"
	tmproto "github.com/tendermint/tendermint/proto/tendermint/types"
)

const (
	GOOD_CONTRACT_INSTANTIATE = `{"whitelist": ["sei1h9yjz89tl0dl6zu65dpxcqnxfhq60wxx8s5kag"],
    "use_whitelist":false,"admin":"sei1h9yjz89tl0dl6zu65dpxcqnxfhq60wxx8s5kag",
	"limit_order_fee":{"decimal":"0.0001","negative":false},
	"market_order_fee":{"decimal":"0.0001","negative":false},
	"liquidation_order_fee":{"decimal":"0.0001","negative":false},
	"margin_ratio":{"decimal":"0.0625","negative":false},
	"max_leverage":{"decimal":"4","negative":false},
	"default_base":"USDC",
	"native_token":"USDC","denoms": ["SEI","ATOM","USDC","SOL","ETH","OSMO","AVAX","BTC"],
	"full_denom_mapping": [["usei","SEI","0.000001"],["uatom","ATOM","0.000001"],["uusdc","USDC","0.000001"]],
	"funding_payment_lookback":3600,"spot_market_contract":"sei1h9yjz89tl0dl6zu65dpxcqnxfhq60wxx8s5kag",
	"supported_collateral_denoms": ["USDC"],
	"supported_multicollateral_denoms": ["ATOM"],
	"oracle_denom_mapping": [["usei","SEI","1"],["uatom","ATOM","1"],["uusdc","USDC","1"],["ueth","ETH","1"]],
	"multicollateral_whitelist": ["sei1h9yjz89tl0dl6zu65dpxcqnxfhq60wxx8s5kag"],
	"multicollateral_whitelist_enable": true,
	"funding_payment_pairs": [["USDC","ETH"]],
	"default_margin_ratios":{
		"initial":"0.3",
		"partial":"0.25",
		"maintenance":"0.06"
	}}`
)

func TestEndBlockMarketOrder(t *testing.T) {
	testApp := keepertest.TestApp()
	ctx := testApp.BaseApp.NewContext(false, tmproto.Header{Time: time.Now()})
	ctx = ctx.WithContext(context.WithValue(ctx.Context(), dexutils.DexMemStateContextKey, dexcache.NewMemState()))
	dexkeeper := testApp.DexKeeper
	pair := types.Pair{PriceDenom: "SEI", AssetDenom: "ATOM"}

	testAccount, _ := sdk.AccAddressFromBech32("sei1yezq49upxhunjjhudql2fnj5dgvcwjj87pn2wx")
	amounts := sdk.NewCoins(sdk.NewCoin("usei", sdk.NewInt(10000000)), sdk.NewCoin("uusdc", sdk.NewInt(10000000)))
	bankkeeper := testApp.BankKeeper
	bankkeeper.MintCoins(ctx, minttypes.ModuleName, amounts)
	bankkeeper.SendCoinsFromModuleToAccount(ctx, minttypes.ModuleName, testAccount, amounts)
	wasm, err := ioutil.ReadFile("./testdata/mars.wasm")
	if err != nil {
		panic(err)
	}
	wasmKeeper := testApp.WasmKeeper
	contractKeeper := wasmkeeper.NewDefaultPermissionKeeper(&wasmKeeper)
	var perm *wasmtypes.AccessConfig
	codeId, err := contractKeeper.Create(ctx, testAccount, wasm, perm)
	if err != nil {
		panic(err)
	}
	contractAddr, _, err := contractKeeper.Instantiate(ctx, codeId, testAccount, testAccount, []byte(GOOD_CONTRACT_INSTANTIATE), "test",
		sdk.NewCoins(sdk.NewCoin("usei", sdk.NewInt(100000))))
	if err != nil {
		panic(err)
	}
	dexkeeper.SetContract(ctx, &types.ContractInfo{CodeId: 123, ContractAddr: contractAddr.String(), NeedHook: false, NeedOrderMatching: true})
	dexkeeper.AddRegisteredPair(ctx, contractAddr.String(), pair)
	// place one order to a nonexistent contract
	dexutils.GetMemState(ctx.Context()).GetBlockOrders(ctx, utils.ContractAddress(contractAddr.String()), utils.GetPairString(&pair)).Add(
		&types.Order{
			Id:                1,
			Account:           testAccount.String(),
			ContractAddr:      contractAddr.String(),
			Price:             sdk.MustNewDecFromStr("1"),
			Quantity:          sdk.MustNewDecFromStr("1"),
			PriceDenom:        pair.PriceDenom,
			AssetDenom:        pair.AssetDenom,
			OrderType:         types.OrderType_LIMIT,
			PositionDirection: types.PositionDirection_LONG,
			Data:              "{\"position_effect\":\"Open\",\"leverage\":\"1\"}",
		},
	)
	dexutils.GetMemState(ctx.Context()).GetBlockOrders(ctx, utils.ContractAddress(contractAddr.String()), utils.GetPairString(&pair)).Add(
		&types.Order{
			Id:                2,
			Account:           testAccount.String(),
			ContractAddr:      contractAddr.String(),
			Price:             sdk.MustNewDecFromStr("2"),
			Quantity:          sdk.MustNewDecFromStr("1"),
			PriceDenom:        pair.PriceDenom,
			AssetDenom:        pair.AssetDenom,
			OrderType:         types.OrderType_LIMIT,
			PositionDirection: types.PositionDirection_LONG,
			Data:              "{\"position_effect\":\"Open\",\"leverage\":\"1\"}",
		},
	)
	dexutils.GetMemState(ctx.Context()).GetDepositInfo(ctx, utils.ContractAddress(contractAddr.String())).Add(
		&dexcache.DepositInfoEntry{
			Creator: testAccount.String(),
			Denom:   "uusdc",
			Amount:  sdk.MustNewDecFromStr("2000000"),
		},
	)

	ctx = ctx.WithBlockHeight(1)
	testApp.EndBlocker(ctx, abci.RequestEndBlock{})
	_, found := dexkeeper.GetLongBookByPrice(ctx, contractAddr.String(), sdk.MustNewDecFromStr("1"), pair.PriceDenom, pair.AssetDenom)
	// Long book should be populated
	require.True(t, found)

	dexutils.GetMemState(ctx.Context()).Clear()
	dexutils.GetMemState(ctx.Context()).GetBlockOrders(ctx, utils.ContractAddress(contractAddr.String()), utils.GetPairString(&pair)).Add(
		&types.Order{
			Id:                3,
			Account:           testAccount.String(),
			ContractAddr:      contractAddr.String(),
			Price:             sdk.MustNewDecFromStr("1"),
			Quantity:          sdk.MustNewDecFromStr("1"),
			PriceDenom:        pair.PriceDenom,
			AssetDenom:        pair.AssetDenom,
			OrderType:         types.OrderType_MARKET,
			PositionDirection: types.PositionDirection_SHORT,
			Data:              "{\"position_effect\":\"Open\",\"leverage\":\"1\"}",
		},
	)

	ctx = ctx.WithBlockHeight(2)
	testApp.EndBlocker(ctx, abci.RequestEndBlock{})

	// Long book should be removed since it's executed
	// No state change should've been persisted for bad contract
	_, found = dexkeeper.GetLongBookByPrice(ctx, contractAddr.String(), sdk.MustNewDecFromStr("2"), pair.PriceDenom, pair.AssetDenom)
	// Long book should be populated
	require.False(t, found)
	_, found = dexkeeper.GetLongBookByPrice(ctx, contractAddr.String(), sdk.MustNewDecFromStr("1"), pair.PriceDenom, pair.AssetDenom)
	require.True(t, found)

	matchResults, _ := dexkeeper.GetMatchResultState(ctx, contractAddr.String(), 2)
	require.Equal(t, 1, len(matchResults.Orders))
	require.Equal(t, 2, len(matchResults.Settlements))

	dexutils.GetMemState(ctx.Context()).Clear()
	dexutils.GetMemState(ctx.Context()).GetBlockOrders(ctx, utils.ContractAddress(contractAddr.String()), utils.GetPairString(&pair)).Add(
		&types.Order{
			Id:                4,
			Account:           testAccount.String(),
			ContractAddr:      contractAddr.String(),
			Price:             sdk.MustNewDecFromStr("1000000"),
			Quantity:          sdk.MustNewDecFromStr("1"),
			PriceDenom:        pair.PriceDenom,
			AssetDenom:        pair.AssetDenom,
			OrderType:         types.OrderType_MARKET,
			PositionDirection: types.PositionDirection_LONG,
			Data:              "{\"position_effect\":\"Open\",\"leverage\":\"1\"}",
		},
	)

	ctx = ctx.WithBlockHeight(3)
	testApp.EndBlocker(ctx, abci.RequestEndBlock{})

	matchResults, _ = dexkeeper.GetMatchResultState(ctx, contractAddr.String(), 3)
	require.Equal(t, 1, len(matchResults.Orders))
	require.Equal(t, 0, len(matchResults.Settlements))
}

func TestEndBlockLimitOrder(t *testing.T) {
	testApp := keepertest.TestApp()
	ctx := testApp.BaseApp.NewContext(false, tmproto.Header{Time: time.Now()})
<<<<<<< HEAD
	ctx = ctx.WithContext(context.WithValue(ctx.Context(), dexutils.DexMemStateContextKey, dexcache.NewMemState()))
=======
>>>>>>> b345d244
	dexkeeper := testApp.DexKeeper
	pair := types.Pair{PriceDenom: "SEI", AssetDenom: "ATOM"}

	testAccount, _ := sdk.AccAddressFromBech32("sei1yezq49upxhunjjhudql2fnj5dgvcwjj87pn2wx")
<<<<<<< HEAD
	amounts := sdk.NewCoins(sdk.NewCoin("usei", sdk.NewInt(10000000)), sdk.NewCoin("uusdc", sdk.NewInt(10000000)))
=======
	amounts := sdk.NewCoins(sdk.NewCoin("usei", sdk.NewInt(10000000)))
>>>>>>> b345d244
	bankkeeper := testApp.BankKeeper
	bankkeeper.MintCoins(ctx, minttypes.ModuleName, amounts)
	bankkeeper.SendCoinsFromModuleToAccount(ctx, minttypes.ModuleName, testAccount, amounts)
	wasm, err := ioutil.ReadFile("./testdata/clearing_house.wasm")
	if err != nil {
		panic(err)
	}
	wasmKeeper := testApp.WasmKeeper
	contractKeeper := wasmkeeper.NewDefaultPermissionKeeper(&wasmKeeper)
	var perm *wasmtypes.AccessConfig
	codeId, err := contractKeeper.Create(ctx, testAccount, wasm, perm)
	if err != nil {
		panic(err)
	}
	contractAddr, _, err := contractKeeper.Instantiate(ctx, codeId, testAccount, testAccount, []byte(GOOD_CONTRACT_INSTANTIATE), "test",
		sdk.NewCoins(sdk.NewCoin("usei", sdk.NewInt(100000))))
	if err != nil {
		panic(err)
	}
	dexkeeper.SetContract(ctx, &types.ContractInfo{CodeId: 123, ContractAddr: contractAddr.String(), NeedHook: true, NeedOrderMatching: true})
	dexkeeper.AddRegisteredPair(ctx, contractAddr.String(), pair)
	// place one order to a nonexistent contract
<<<<<<< HEAD
	dexutils.GetMemState(ctx.Context()).GetBlockOrders(ctx, utils.ContractAddress(contractAddr.String()), utils.GetPairString(&pair)).Add(
=======
	dexkeeper.MemState.GetBlockOrders(ctx, utils.ContractAddress(contractAddr.String()), utils.GetPairString(&pair)).Add(
>>>>>>> b345d244
		&types.Order{
			Id:                1,
			Account:           testAccount.String(),
			ContractAddr:      contractAddr.String(),
			Price:             sdk.MustNewDecFromStr("1"),
			Quantity:          sdk.MustNewDecFromStr("1"),
			PriceDenom:        pair.PriceDenom,
			AssetDenom:        pair.AssetDenom,
			OrderType:         types.OrderType_LIMIT,
			PositionDirection: types.PositionDirection_LONG,
			Data:              "{\"position_effect\":\"Open\",\"leverage\":\"1\"}",
		},
	)
<<<<<<< HEAD
	dexutils.GetMemState(ctx.Context()).GetBlockOrders(ctx, utils.ContractAddress(contractAddr.String()), utils.GetPairString(&pair)).Add(
=======
	dexkeeper.MemState.GetBlockOrders(ctx, utils.ContractAddress(contractAddr.String()), utils.GetPairString(&pair)).Add(
>>>>>>> b345d244
		&types.Order{
			Id:                2,
			Account:           testAccount.String(),
			ContractAddr:      contractAddr.String(),
			Price:             sdk.MustNewDecFromStr("2"),
			Quantity:          sdk.MustNewDecFromStr("1"),
			PriceDenom:        pair.PriceDenom,
			AssetDenom:        pair.AssetDenom,
			OrderType:         types.OrderType_LIMIT,
			PositionDirection: types.PositionDirection_LONG,
			Data:              "{\"position_effect\":\"Open\",\"leverage\":\"1\"}",
		},
	)
<<<<<<< HEAD
	dexutils.GetMemState(ctx.Context()).GetBlockOrders(ctx, utils.ContractAddress(contractAddr.String()), utils.GetPairString(&pair)).Add(
=======
	dexkeeper.MemState.GetBlockOrders(ctx, utils.ContractAddress(contractAddr.String()), utils.GetPairString(&pair)).Add(
>>>>>>> b345d244
		&types.Order{
			Id:                3,
			Account:           testAccount.String(),
			ContractAddr:      contractAddr.String(),
			Price:             sdk.MustNewDecFromStr("3"),
			Quantity:          sdk.MustNewDecFromStr("1"),
			PriceDenom:        pair.PriceDenom,
			AssetDenom:        pair.AssetDenom,
			OrderType:         types.OrderType_LIMIT,
			PositionDirection: types.PositionDirection_SHORT,
			Data:              "{\"position_effect\":\"Open\",\"leverage\":\"1\"}",
		},
	)
<<<<<<< HEAD
	dexutils.GetMemState(ctx.Context()).GetDepositInfo(ctx, utils.ContractAddress(contractAddr.String())).Add(
=======
	dexkeeper.MemState.GetDepositInfo(ctx, utils.ContractAddress(contractAddr.String())).Add(
>>>>>>> b345d244
		&dexcache.DepositInfoEntry{
			Creator: testAccount.String(),
			Denom:   "uusdc",
			Amount:  sdk.MustNewDecFromStr("2000000"),
		},
	)

	ctx = ctx.WithBlockHeight(1)
	testApp.EndBlocker(ctx, abci.RequestEndBlock{})
	_, found := dexkeeper.GetLongBookByPrice(ctx, contractAddr.String(), sdk.MustNewDecFromStr("1"), pair.PriceDenom, pair.AssetDenom)
	require.True(t, found)
	_, found = dexkeeper.GetLongBookByPrice(ctx, contractAddr.String(), sdk.MustNewDecFromStr("2"), pair.PriceDenom, pair.AssetDenom)
	require.True(t, found)
	_, found = dexkeeper.GetShortBookByPrice(ctx, contractAddr.String(), sdk.MustNewDecFromStr("3"), pair.PriceDenom, pair.AssetDenom)
	require.True(t, found)

<<<<<<< HEAD
	dexutils.GetMemState(ctx.Context()).Clear()
	dexutils.GetMemState(ctx.Context()).GetBlockOrders(ctx, utils.ContractAddress(contractAddr.String()), utils.GetPairString(&pair)).Add(
=======
	dexkeeper.MemState.Clear()
	dexkeeper.MemState.GetBlockOrders(ctx, utils.ContractAddress(contractAddr.String()), utils.GetPairString(&pair)).Add(
>>>>>>> b345d244
		&types.Order{
			Id:                4,
			Account:           testAccount.String(),
			ContractAddr:      contractAddr.String(),
			Price:             sdk.MustNewDecFromStr("2"),
			Quantity:          sdk.MustNewDecFromStr("2"),
			PriceDenom:        pair.PriceDenom,
			AssetDenom:        pair.AssetDenom,
			OrderType:         types.OrderType_LIMIT,
			PositionDirection: types.PositionDirection_SHORT,
			Data:              "{\"position_effect\":\"Open\",\"leverage\":\"1\"}",
		},
	)
<<<<<<< HEAD
	dexutils.GetMemState(ctx.Context()).GetBlockOrders(ctx, utils.ContractAddress(contractAddr.String()), utils.GetPairString(&pair)).Add(
=======
	dexkeeper.MemState.GetBlockOrders(ctx, utils.ContractAddress(contractAddr.String()), utils.GetPairString(&pair)).Add(
>>>>>>> b345d244
		&types.Order{
			Id:                5,
			Account:           testAccount.String(),
			ContractAddr:      contractAddr.String(),
			Price:             sdk.MustNewDecFromStr("3"),
			Quantity:          sdk.MustNewDecFromStr("1"),
			PriceDenom:        pair.PriceDenom,
			AssetDenom:        pair.AssetDenom,
			OrderType:         types.OrderType_LIMIT,
			PositionDirection: types.PositionDirection_LONG,
			Data:              "{\"position_effect\":\"Open\",\"leverage\":\"1\"}",
		},
	)

	ctx = ctx.WithBlockHeight(2)
	testApp.EndBlocker(ctx, abci.RequestEndBlock{})

	_, found = dexkeeper.GetLongBookByPrice(ctx, contractAddr.String(), sdk.MustNewDecFromStr("2"), pair.PriceDenom, pair.AssetDenom)
	require.False(t, found)
	_, found = dexkeeper.GetLongBookByPrice(ctx, contractAddr.String(), sdk.MustNewDecFromStr("1"), pair.PriceDenom, pair.AssetDenom)
	require.True(t, found)
	_, found = dexkeeper.GetShortBookByPrice(ctx, contractAddr.String(), sdk.MustNewDecFromStr("3"), pair.PriceDenom, pair.AssetDenom)
	require.True(t, found)
	_, found = dexkeeper.GetLongBookByPrice(ctx, contractAddr.String(), sdk.MustNewDecFromStr("3"), pair.PriceDenom, pair.AssetDenom)
	require.False(t, found)

	matchResults, _ := dexkeeper.GetMatchResultState(ctx, contractAddr.String(), 2)
	require.Equal(t, 2, len(matchResults.Orders))
	require.Equal(t, 4, len(matchResults.Settlements))

<<<<<<< HEAD
	dexutils.GetMemState(ctx.Context()).Clear()
	dexutils.GetMemState(ctx.Context()).GetBlockOrders(ctx, utils.ContractAddress(contractAddr.String()), utils.GetPairString(&pair)).Add(
=======
	dexkeeper.MemState.Clear()
	dexkeeper.MemState.GetBlockOrders(ctx, utils.ContractAddress(contractAddr.String()), utils.GetPairString(&pair)).Add(
>>>>>>> b345d244
		&types.Order{
			Id:                6,
			Account:           testAccount.String(),
			ContractAddr:      contractAddr.String(),
			Price:             sdk.MustNewDecFromStr("1000000"),
			Quantity:          sdk.MustNewDecFromStr("1"),
			PriceDenom:        pair.PriceDenom,
			AssetDenom:        pair.AssetDenom,
			OrderType:         types.OrderType_LIMIT,
			PositionDirection: types.PositionDirection_LONG,
			Data:              "{\"position_effect\":\"Open\",\"leverage\":\"1\"}",
		},
	)

	ctx = ctx.WithBlockHeight(3)
	testApp.EndBlocker(ctx, abci.RequestEndBlock{})

	_, found = dexkeeper.GetLongBookByPrice(ctx, contractAddr.String(), sdk.MustNewDecFromStr("1"), pair.PriceDenom, pair.AssetDenom)
	require.True(t, found)
	_, found = dexkeeper.GetLongBookByPrice(ctx, contractAddr.String(), sdk.MustNewDecFromStr("1000000"), pair.PriceDenom, pair.AssetDenom)
	require.False(t, found)
	_, found = dexkeeper.GetShortBookByPrice(ctx, contractAddr.String(), sdk.MustNewDecFromStr("3"), pair.PriceDenom, pair.AssetDenom)
	require.False(t, found)

	matchResults, _ = dexkeeper.GetMatchResultState(ctx, contractAddr.String(), 3)
	require.Equal(t, 1, len(matchResults.Orders))
	require.Equal(t, 2, len(matchResults.Settlements))
}

func TestEndBlockRollback(t *testing.T) {
	testApp := keepertest.TestApp()
	ctx := testApp.BaseApp.NewContext(false, tmproto.Header{})
	ctx = ctx.WithContext(context.WithValue(ctx.Context(), dexutils.DexMemStateContextKey, dexcache.NewMemState()))
	dexkeeper := testApp.DexKeeper
	pair := TEST_PAIR()
	// register contract and pair
	dexkeeper.SetContract(ctx, &types.ContractInfo{CodeId: 123, ContractAddr: keepertest.TestContract, NeedHook: false, NeedOrderMatching: true})
	dexkeeper.AddRegisteredPair(ctx, keepertest.TestContract, pair)
	// place one order to a nonexistent contract
	dexutils.GetMemState(ctx.Context()).GetBlockOrders(ctx, utils.ContractAddress(keepertest.TestContract), utils.GetPairString(&pair)).Add(
		&types.Order{
			Id:                1,
			Account:           keepertest.TestAccount,
			ContractAddr:      keepertest.TestContract,
			Price:             sdk.MustNewDecFromStr("1"),
			Quantity:          sdk.MustNewDecFromStr("1"),
			PriceDenom:        pair.PriceDenom,
			AssetDenom:        pair.AssetDenom,
			OrderType:         types.OrderType_LIMIT,
			PositionDirection: types.PositionDirection_LONG,
		},
	)
	ctx = ctx.WithBlockHeight(1)
	testApp.EndBlocker(ctx, abci.RequestEndBlock{})
	// No state change should've been persisted
	_, found := dexkeeper.GetMatchResultState(ctx, keepertest.TestContract, 2)
	require.False(t, found)
}

func TestEndBlockPartialRollback(t *testing.T) {
	testApp := keepertest.TestApp()
	ctx := testApp.BaseApp.NewContext(false, tmproto.Header{Time: time.Now()})
	ctx = ctx.WithContext(context.WithValue(ctx.Context(), dexutils.DexMemStateContextKey, dexcache.NewMemState()))
	// BAD CONTRACT
	dexkeeper := testApp.DexKeeper
	pair := TEST_PAIR()
	// register contract and pair
	dexkeeper.SetContract(ctx, &types.ContractInfo{CodeId: 123, ContractAddr: keepertest.TestContract, NeedHook: false, NeedOrderMatching: true})
	dexkeeper.AddRegisteredPair(ctx, keepertest.TestContract, pair)
	// place one order to a nonexistent contract
	dexutils.GetMemState(ctx.Context()).GetBlockOrders(ctx, utils.ContractAddress(keepertest.TestContract), utils.GetPairString(&pair)).Add(
		&types.Order{
			Id:                1,
			Account:           keepertest.TestAccount,
			ContractAddr:      keepertest.TestContract,
			Price:             sdk.MustNewDecFromStr("1"),
			Quantity:          sdk.MustNewDecFromStr("1"),
			PriceDenom:        pair.PriceDenom,
			AssetDenom:        pair.AssetDenom,
			OrderType:         types.OrderType_LIMIT,
			PositionDirection: types.PositionDirection_LONG,
		},
	)
	// GOOD CONTRACT
	testAccount, _ := sdk.AccAddressFromBech32("sei1yezq49upxhunjjhudql2fnj5dgvcwjj87pn2wx")
	amounts := sdk.NewCoins(sdk.NewCoin("usei", sdk.NewInt(1000000)), sdk.NewCoin("uusdc", sdk.NewInt(1000000)))
	bankkeeper := testApp.BankKeeper
	bankkeeper.MintCoins(ctx, minttypes.ModuleName, amounts)
	bankkeeper.SendCoinsFromModuleToAccount(ctx, minttypes.ModuleName, testAccount, amounts)
	wasm, err := ioutil.ReadFile("./testdata/mars.wasm")
	if err != nil {
		panic(err)
	}
	wasmKeeper := testApp.WasmKeeper
	contractKeeper := wasmkeeper.NewDefaultPermissionKeeper(&wasmKeeper)
	var perm *wasmtypes.AccessConfig
	codeId, err := contractKeeper.Create(ctx, testAccount, wasm, perm)
	if err != nil {
		panic(err)
	}
	contractAddr, _, err := contractKeeper.Instantiate(ctx, codeId, testAccount, testAccount, []byte(GOOD_CONTRACT_INSTANTIATE), "test",
		sdk.NewCoins(sdk.NewCoin("usei", sdk.NewInt(100000))))
	if err != nil {
		panic(err)
	}
	dexkeeper.SetContract(ctx, &types.ContractInfo{CodeId: 123, ContractAddr: contractAddr.String(), NeedHook: false, NeedOrderMatching: true})
	dexkeeper.AddRegisteredPair(ctx, contractAddr.String(), pair)
	// place one order to a nonexistent contract
	dexutils.GetMemState(ctx.Context()).GetBlockOrders(ctx, utils.ContractAddress(contractAddr.String()), utils.GetPairString(&pair)).Add(
		&types.Order{
			Id:                2,
			Account:           testAccount.String(),
			ContractAddr:      contractAddr.String(),
			Price:             sdk.MustNewDecFromStr("0.0001"),
			Quantity:          sdk.MustNewDecFromStr("0.0001"),
			PriceDenom:        pair.PriceDenom,
			AssetDenom:        pair.AssetDenom,
			OrderType:         types.OrderType_LIMIT,
			PositionDirection: types.PositionDirection_LONG,
			Data:              "{\"position_effect\":\"Open\",\"leverage\":\"1\"}",
		},
	)
	dexutils.GetMemState(ctx.Context()).GetDepositInfo(ctx, utils.ContractAddress(contractAddr.String())).Add(
		&dexcache.DepositInfoEntry{
			Creator: testAccount.String(),
			Denom:   "uusdc",
			Amount:  sdk.MustNewDecFromStr("10000"),
		},
	)

	ctx = ctx.WithBlockHeight(1)
	testApp.EndBlocker(ctx, abci.RequestEndBlock{})
	// No state change should've been persisted for bad contract
	_, found := dexkeeper.GetMatchResultState(ctx, keepertest.TestContract, 1)
	require.False(t, found)
	// state change should've been persisted for good contract
	matchResult, _ := dexkeeper.GetMatchResultState(ctx, contractAddr.String(), 1)
	require.Equal(t, 1, len(matchResult.Orders))
	_, found = dexkeeper.GetLongBookByPrice(ctx, contractAddr.String(), sdk.MustNewDecFromStr("0.0001"), pair.PriceDenom, pair.AssetDenom)
	require.True(t, found)
}

func TestBeginBlock(t *testing.T) {
	testApp := keepertest.TestApp()
	ctx := testApp.BaseApp.NewContext(false, tmproto.Header{Time: time.Now()})
	ctx = ctx.WithContext(context.WithValue(ctx.Context(), dexutils.DexMemStateContextKey, dexcache.NewMemState()))
	dexkeeper := testApp.DexKeeper

	testAccount, _ := sdk.AccAddressFromBech32("sei1yezq49upxhunjjhudql2fnj5dgvcwjj87pn2wx")
	amounts := sdk.NewCoins(sdk.NewCoin("usei", sdk.NewInt(10000000)))
	bankkeeper := testApp.BankKeeper
	bankkeeper.MintCoins(ctx, minttypes.ModuleName, amounts)
	bankkeeper.SendCoinsFromModuleToAccount(ctx, minttypes.ModuleName, testAccount, amounts)
	wasm, err := ioutil.ReadFile("./testdata/mars.wasm")
	if err != nil {
		panic(err)
	}
	wasmKeeper := testApp.WasmKeeper
	contractKeeper := wasmkeeper.NewDefaultPermissionKeeper(&wasmKeeper)
	var perm *wasmtypes.AccessConfig
	codeId, err := contractKeeper.Create(ctx, testAccount, wasm, perm)
	if err != nil {
		panic(err)
	}
	contractAddr, _, err := contractKeeper.Instantiate(ctx, codeId, testAccount, testAccount, []byte(GOOD_CONTRACT_INSTANTIATE), "test",
		sdk.NewCoins(sdk.NewCoin("usei", sdk.NewInt(100000))))
	if err != nil {
		panic(err)
	}
	dexkeeper.SetContract(ctx, &types.ContractInfo{CodeId: 123, ContractAddr: contractAddr.String(), NeedHook: false, NeedOrderMatching: true})

	// right now just make sure it doesn't crash since it doesn't register any state to be checked against
	testApp.BeginBlocker(ctx, abci.RequestBeginBlock{})

	wrapper := dexkeeperabci.KeeperWrapper{Keeper: &testApp.DexKeeper}
	err = wrapper.HandleBBNewBlock(ctx, contractAddr.String(), 1)
	require.Nil(t, err)
}

// Note that once the bug that causes EndBlock to panic is fixed, this test will need to be
// updated to trigger the next bug that causes panics, if any.
func TestEndBlockPanicHandling(t *testing.T) {
	testApp := keepertest.TestApp()
	ctx := testApp.BaseApp.NewContext(false, tmproto.Header{Time: time.Now()})
	ctx = ctx.WithContext(context.WithValue(ctx.Context(), dexutils.DexMemStateContextKey, dexcache.NewMemState()))
	dexkeeper := testApp.DexKeeper
	pair := types.Pair{PriceDenom: "SEI", AssetDenom: "ATOM"}

	testAccount, _ := sdk.AccAddressFromBech32("sei1yezq49upxhunjjhudql2fnj5dgvcwjj87pn2wx")
	amounts := sdk.NewCoins(sdk.NewCoin("usei", sdk.NewInt(10000000)))
	bankkeeper := testApp.BankKeeper
	bankkeeper.MintCoins(ctx, minttypes.ModuleName, amounts)
	bankkeeper.SendCoinsFromModuleToAccount(ctx, minttypes.ModuleName, testAccount, amounts)
	wasm, err := ioutil.ReadFile("./testdata/mars.wasm")
	if err != nil {
		panic(err)
	}
	wasmKeeper := testApp.WasmKeeper
	contractKeeper := wasmkeeper.NewDefaultPermissionKeeper(&wasmKeeper)
	var perm *wasmtypes.AccessConfig
	codeId, err := contractKeeper.Create(ctx, testAccount, wasm, perm)
	if err != nil {
		panic(err)
	}
	contractAddr, _, err := contractKeeper.Instantiate(ctx, codeId, testAccount, testAccount, []byte(GOOD_CONTRACT_INSTANTIATE), "test",
		sdk.NewCoins(sdk.NewCoin("usei", sdk.NewInt(100000))))
	if err != nil {
		panic(err)
	}
	dexkeeper.SetContract(ctx, &types.ContractInfo{CodeId: 123, ContractAddr: contractAddr.String(), NeedHook: false, NeedOrderMatching: true})
	dexkeeper.AddRegisteredPair(ctx, contractAddr.String(), pair)
	dexutils.GetMemState(ctx.Context()).GetBlockOrders(ctx, utils.ContractAddress(contractAddr.String()), utils.GetPairString(&pair)).Add(
		&types.Order{
			Id:                1,
			Account:           testAccount.String(),
			ContractAddr:      contractAddr.String(),
			Price:             sdk.Dec{},
			Quantity:          sdk.Dec{},
			PriceDenom:        pair.PriceDenom,
			AssetDenom:        pair.AssetDenom,
			OrderType:         types.OrderType_LIMIT,
			PositionDirection: types.PositionDirection_LONG,
			Data:              "{\"position_effect\":\"Open\",\"leverage\":\"1\"}",
		},
	)
	dexutils.GetMemState(ctx.Context()).GetDepositInfo(ctx, utils.ContractAddress(contractAddr.String())).Add(
		&dexcache.DepositInfoEntry{
			Creator: testAccount.String(),
			Denom:   "usei",
			Amount:  sdk.MustNewDecFromStr("2000000"),
		},
	)

	require.NotPanics(t, func() { testApp.EndBlocker(ctx, abci.RequestEndBlock{}) })
	_, found := dexkeeper.GetLongBookByPrice(ctx, contractAddr.String(), sdk.MustNewDecFromStr("1"), pair.PriceDenom, pair.AssetDenom)
	require.False(t, found)
}<|MERGE_RESOLUTION|>--- conflicted
+++ resolved
@@ -177,19 +177,12 @@
 func TestEndBlockLimitOrder(t *testing.T) {
 	testApp := keepertest.TestApp()
 	ctx := testApp.BaseApp.NewContext(false, tmproto.Header{Time: time.Now()})
-<<<<<<< HEAD
 	ctx = ctx.WithContext(context.WithValue(ctx.Context(), dexutils.DexMemStateContextKey, dexcache.NewMemState()))
-=======
->>>>>>> b345d244
 	dexkeeper := testApp.DexKeeper
 	pair := types.Pair{PriceDenom: "SEI", AssetDenom: "ATOM"}
 
 	testAccount, _ := sdk.AccAddressFromBech32("sei1yezq49upxhunjjhudql2fnj5dgvcwjj87pn2wx")
-<<<<<<< HEAD
 	amounts := sdk.NewCoins(sdk.NewCoin("usei", sdk.NewInt(10000000)), sdk.NewCoin("uusdc", sdk.NewInt(10000000)))
-=======
-	amounts := sdk.NewCoins(sdk.NewCoin("usei", sdk.NewInt(10000000)))
->>>>>>> b345d244
 	bankkeeper := testApp.BankKeeper
 	bankkeeper.MintCoins(ctx, minttypes.ModuleName, amounts)
 	bankkeeper.SendCoinsFromModuleToAccount(ctx, minttypes.ModuleName, testAccount, amounts)
@@ -211,12 +204,7 @@
 	}
 	dexkeeper.SetContract(ctx, &types.ContractInfo{CodeId: 123, ContractAddr: contractAddr.String(), NeedHook: true, NeedOrderMatching: true})
 	dexkeeper.AddRegisteredPair(ctx, contractAddr.String(), pair)
-	// place one order to a nonexistent contract
-<<<<<<< HEAD
-	dexutils.GetMemState(ctx.Context()).GetBlockOrders(ctx, utils.ContractAddress(contractAddr.String()), utils.GetPairString(&pair)).Add(
-=======
-	dexkeeper.MemState.GetBlockOrders(ctx, utils.ContractAddress(contractAddr.String()), utils.GetPairString(&pair)).Add(
->>>>>>> b345d244
+	dexutils.GetMemState(ctx.Context()).GetBlockOrders(ctx, utils.ContractAddress(contractAddr.String()), utils.GetPairString(&pair)).Add(
 		&types.Order{
 			Id:                1,
 			Account:           testAccount.String(),
@@ -230,11 +218,7 @@
 			Data:              "{\"position_effect\":\"Open\",\"leverage\":\"1\"}",
 		},
 	)
-<<<<<<< HEAD
-	dexutils.GetMemState(ctx.Context()).GetBlockOrders(ctx, utils.ContractAddress(contractAddr.String()), utils.GetPairString(&pair)).Add(
-=======
-	dexkeeper.MemState.GetBlockOrders(ctx, utils.ContractAddress(contractAddr.String()), utils.GetPairString(&pair)).Add(
->>>>>>> b345d244
+	dexutils.GetMemState(ctx.Context()).GetBlockOrders(ctx, utils.ContractAddress(contractAddr.String()), utils.GetPairString(&pair)).Add(
 		&types.Order{
 			Id:                2,
 			Account:           testAccount.String(),
@@ -248,11 +232,7 @@
 			Data:              "{\"position_effect\":\"Open\",\"leverage\":\"1\"}",
 		},
 	)
-<<<<<<< HEAD
-	dexutils.GetMemState(ctx.Context()).GetBlockOrders(ctx, utils.ContractAddress(contractAddr.String()), utils.GetPairString(&pair)).Add(
-=======
-	dexkeeper.MemState.GetBlockOrders(ctx, utils.ContractAddress(contractAddr.String()), utils.GetPairString(&pair)).Add(
->>>>>>> b345d244
+	dexutils.GetMemState(ctx.Context()).GetBlockOrders(ctx, utils.ContractAddress(contractAddr.String()), utils.GetPairString(&pair)).Add(
 		&types.Order{
 			Id:                3,
 			Account:           testAccount.String(),
@@ -266,11 +246,7 @@
 			Data:              "{\"position_effect\":\"Open\",\"leverage\":\"1\"}",
 		},
 	)
-<<<<<<< HEAD
 	dexutils.GetMemState(ctx.Context()).GetDepositInfo(ctx, utils.ContractAddress(contractAddr.String())).Add(
-=======
-	dexkeeper.MemState.GetDepositInfo(ctx, utils.ContractAddress(contractAddr.String())).Add(
->>>>>>> b345d244
 		&dexcache.DepositInfoEntry{
 			Creator: testAccount.String(),
 			Denom:   "uusdc",
@@ -287,13 +263,8 @@
 	_, found = dexkeeper.GetShortBookByPrice(ctx, contractAddr.String(), sdk.MustNewDecFromStr("3"), pair.PriceDenom, pair.AssetDenom)
 	require.True(t, found)
 
-<<<<<<< HEAD
 	dexutils.GetMemState(ctx.Context()).Clear()
 	dexutils.GetMemState(ctx.Context()).GetBlockOrders(ctx, utils.ContractAddress(contractAddr.String()), utils.GetPairString(&pair)).Add(
-=======
-	dexkeeper.MemState.Clear()
-	dexkeeper.MemState.GetBlockOrders(ctx, utils.ContractAddress(contractAddr.String()), utils.GetPairString(&pair)).Add(
->>>>>>> b345d244
 		&types.Order{
 			Id:                4,
 			Account:           testAccount.String(),
@@ -307,11 +278,7 @@
 			Data:              "{\"position_effect\":\"Open\",\"leverage\":\"1\"}",
 		},
 	)
-<<<<<<< HEAD
-	dexutils.GetMemState(ctx.Context()).GetBlockOrders(ctx, utils.ContractAddress(contractAddr.String()), utils.GetPairString(&pair)).Add(
-=======
-	dexkeeper.MemState.GetBlockOrders(ctx, utils.ContractAddress(contractAddr.String()), utils.GetPairString(&pair)).Add(
->>>>>>> b345d244
+	dexutils.GetMemState(ctx.Context()).GetBlockOrders(ctx, utils.ContractAddress(contractAddr.String()), utils.GetPairString(&pair)).Add(
 		&types.Order{
 			Id:                5,
 			Account:           testAccount.String(),
@@ -342,13 +309,8 @@
 	require.Equal(t, 2, len(matchResults.Orders))
 	require.Equal(t, 4, len(matchResults.Settlements))
 
-<<<<<<< HEAD
 	dexutils.GetMemState(ctx.Context()).Clear()
 	dexutils.GetMemState(ctx.Context()).GetBlockOrders(ctx, utils.ContractAddress(contractAddr.String()), utils.GetPairString(&pair)).Add(
-=======
-	dexkeeper.MemState.Clear()
-	dexkeeper.MemState.GetBlockOrders(ctx, utils.ContractAddress(contractAddr.String()), utils.GetPairString(&pair)).Add(
->>>>>>> b345d244
 		&types.Order{
 			Id:                6,
 			Account:           testAccount.String(),
