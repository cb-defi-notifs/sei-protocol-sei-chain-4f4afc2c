module github.com/sei-protocol/sei-chain

go 1.18

require (
	github.com/BurntSushi/toml v1.1.0
	github.com/CosmWasm/wasmd v0.27.0
	github.com/CosmWasm/wasmvm v1.0.0
	github.com/armon/go-metrics v0.3.10
	github.com/cosmos/cosmos-sdk v0.45.4
	github.com/cosmos/go-bip39 v1.0.0
	github.com/cosmos/ibc-go/v3 v3.0.0
	github.com/go-playground/validator/v10 v10.2.0
	github.com/gogo/protobuf v1.3.3
	github.com/golang/protobuf v1.5.2
	github.com/golangci/golangci-lint v1.46.0
	github.com/gorilla/mux v1.8.0
	github.com/gorilla/websocket v1.5.0
	github.com/grpc-ecosystem/grpc-gateway v1.16.0
	github.com/justinas/alice v1.2.0
	github.com/k0kubun/pp/v3 v3.2.0
	github.com/mitchellh/mapstructure v1.5.0
	github.com/pkg/errors v0.9.1
	github.com/regen-network/cosmos-proto v0.3.1
	github.com/rs/cors v1.8.2
	github.com/rs/zerolog v1.26.1
	github.com/sirkon/goproxy v1.4.8
	github.com/spf13/cast v1.5.0
	github.com/spf13/cobra v1.4.0
	github.com/stretchr/testify v1.8.0
	github.com/tendermint/tendermint v0.37.0-dev
	github.com/tendermint/tm-db v0.6.8-0.20220519162814-e24b96538a12
	go.opentelemetry.io/otel v1.9.0
	go.opentelemetry.io/otel/exporters/jaeger v1.9.0
	go.opentelemetry.io/otel/sdk v1.9.0
	go.opentelemetry.io/otel/trace v1.9.0
	golang.org/x/exp v0.0.0-20221031165847-c99f073a8326
	golang.org/x/sync v0.0.0-20220722155255-886fb9371eb4
	google.golang.org/genproto v0.0.0-20221027153422-115e99e71e1c
	google.golang.org/grpc v1.50.1
	google.golang.org/protobuf v1.28.1
	gopkg.in/yaml.v2 v2.4.0
	gopkg.in/yaml.v3 v3.0.1
)

require (
	4d63.com/gochecknoglobals v0.1.0 // indirect
	filippo.io/edwards25519 v1.0.0-beta.2 // indirect
	github.com/99designs/keyring v1.1.6 // indirect
	github.com/Antonboom/errname v0.1.6 // indirect
	github.com/Antonboom/nilnil v0.1.1 // indirect
	github.com/DataDog/zstd v1.4.5 // indirect
	github.com/Djarvur/go-err113 v0.0.0-20210108212216-aea10b59be24 // indirect
	github.com/GaijinEntertainment/go-exhaustruct/v2 v2.1.0 // indirect
	github.com/HdrHistogram/hdrhistogram-go v1.1.2 // indirect
	github.com/Masterminds/semver v1.5.0 // indirect
	github.com/OpenPeeDeeP/depguard v1.1.0 // indirect
	github.com/alexkohler/prealloc v1.0.0 // indirect
	github.com/ashanbrown/forbidigo v1.3.0 // indirect
	github.com/ashanbrown/makezero v1.1.1 // indirect
	github.com/beorn7/perks v1.0.1 // indirect
	github.com/bgentry/speakeasy v0.1.0 // indirect
	github.com/bkielbasa/cyclop v1.2.0 // indirect
	github.com/blizzy78/varnamelen v0.8.0 // indirect
	github.com/bombsimon/wsl/v3 v3.3.0 // indirect
	github.com/breml/bidichk v0.2.3 // indirect
	github.com/breml/errchkjson v0.3.0 // indirect
	github.com/btcsuite/btcd v0.22.1 // indirect
	github.com/butuzov/ireturn v0.1.1 // indirect
	github.com/cespare/xxhash v1.1.0 // indirect
	github.com/cespare/xxhash/v2 v2.1.2 // indirect
	github.com/charithe/durationcheck v0.0.9 // indirect
	github.com/chavacava/garif v0.0.0-20220316182200-5cad0b5181d4 // indirect
	github.com/cockroachdb/errors v1.8.1 // indirect
	github.com/cockroachdb/logtags v0.0.0-20190617123548-eb05cc24525f // indirect
	github.com/cockroachdb/pebble v0.0.0-20220726134658-7b78c71e4055 // indirect
	github.com/cockroachdb/redact v1.0.8 // indirect
	github.com/cockroachdb/sentry-go v0.6.1-cockroachdb.2 // indirect
	github.com/coinbase/rosetta-sdk-go v0.7.0 // indirect
	github.com/confio/ics23/go v0.7.0 // indirect
	github.com/cosmos/btcutil v1.0.4 // indirect
	github.com/cosmos/gorocksdb v1.2.0 // indirect
	github.com/cosmos/iavl v0.17.3 // indirect
	github.com/cosmos/ledger-cosmos-go v0.11.1 // indirect
	github.com/cosmos/ledger-go v0.9.2 // indirect
	github.com/creachadair/taskgroup v0.3.2 // indirect
	github.com/daixiang0/gci v0.3.3 // indirect
	github.com/danieljoos/wincred v1.0.2 // indirect
	github.com/davecgh/go-spew v1.1.1 // indirect
	github.com/deckarep/golang-set v1.8.0 // indirect
	github.com/denis-tingaikin/go-header v0.4.3 // indirect
	github.com/desertbit/timer v0.0.0-20180107155436-c41aec40b27f // indirect
	github.com/dgraph-io/badger/v3 v3.2103.2 // indirect
	github.com/dgraph-io/ristretto v0.1.0 // indirect
	github.com/dustin/go-humanize v1.0.1-0.20200219035652-afde56e7acac // indirect
	github.com/dvsekhvalnov/jose2go v0.0.0-20200901110807-248326c1351b // indirect
	github.com/esimonov/ifshort v1.0.4 // indirect
	github.com/ettle/strcase v0.1.1 // indirect
	github.com/fatih/color v1.13.0 // indirect
	github.com/fatih/structtag v1.2.0 // indirect
	github.com/felixge/httpsnoop v1.0.1 // indirect
	github.com/firefart/nonamedreturns v1.0.1 // indirect
	github.com/fsnotify/fsnotify v1.5.4 // indirect
	github.com/fzipp/gocyclo v0.5.1 // indirect
	github.com/go-critic/go-critic v0.6.3 // indirect
	github.com/go-kit/kit v0.12.0 // indirect
	github.com/go-kit/log v0.2.0 // indirect
	github.com/go-logfmt/logfmt v0.5.1 // indirect
	github.com/go-logr/logr v1.2.3 // indirect
	github.com/go-logr/stdr v1.2.2 // indirect
	github.com/go-playground/locales v0.13.0 // indirect
	github.com/go-playground/universal-translator v0.17.0 // indirect
	github.com/go-toolsmith/astcast v1.0.0 // indirect
	github.com/go-toolsmith/astcopy v1.0.0 // indirect
	github.com/go-toolsmith/astequal v1.0.1 // indirect
	github.com/go-toolsmith/astfmt v1.0.0 // indirect
	github.com/go-toolsmith/astp v1.0.0 // indirect
	github.com/go-toolsmith/strparse v1.0.0 // indirect
	github.com/go-toolsmith/typep v1.0.2 // indirect
	github.com/go-xmlfmt/xmlfmt v0.0.0-20191208150333-d5b6f63a941b // indirect
	github.com/gobwas/glob v0.2.3 // indirect
	github.com/godbus/dbus v0.0.0-20190726142602-4481cbc300e2 // indirect
	github.com/gofrs/flock v0.8.1 // indirect
	github.com/gogo/gateway v1.1.0 // indirect
	github.com/golang/glog v1.0.0 // indirect
	github.com/golang/groupcache v0.0.0-20210331224755-41bb18bfe9da // indirect
	github.com/golang/snappy v0.0.3 // indirect
	github.com/golangci/check v0.0.0-20180506172741-cfe4005ccda2 // indirect
	github.com/golangci/dupl v0.0.0-20180902072040-3e9179ac440a // indirect
	github.com/golangci/go-misc v0.0.0-20220329215616-d24fe342adfe // indirect
	github.com/golangci/gofmt v0.0.0-20190930125516-244bba706f1a // indirect
	github.com/golangci/lint-1 v0.0.0-20191013205115-297bf364a8e0 // indirect
	github.com/golangci/maligned v0.0.0-20180506175553-b1d89398deca // indirect
	github.com/golangci/misspell v0.3.5 // indirect
	github.com/golangci/revgrep v0.0.0-20210930125155-c22e5001d4f2 // indirect
	github.com/golangci/unconvert v0.0.0-20180507085042-28b1c447d1f4 // indirect
	github.com/google/btree v1.1.2 // indirect
	github.com/google/flatbuffers v1.12.1 // indirect
	github.com/google/go-cmp v0.5.9 // indirect
	github.com/google/gofuzz v1.2.0 // indirect
	github.com/google/orderedcode v0.0.1 // indirect
	github.com/google/uuid v1.3.0 // indirect
	github.com/gordonklaus/ineffassign v0.0.0-20210914165742-4cc7213b9bc8 // indirect
	github.com/gorilla/handlers v1.5.1 // indirect
	github.com/gostaticanalysis/analysisutil v0.7.1 // indirect
	github.com/gostaticanalysis/comment v1.4.2 // indirect
	github.com/gostaticanalysis/forcetypeassert v0.1.0 // indirect
	github.com/gostaticanalysis/nilerr v0.1.1 // indirect
	github.com/grpc-ecosystem/go-grpc-middleware v1.3.0 // indirect
	github.com/grpc-ecosystem/go-grpc-prometheus v1.2.0 // indirect
	github.com/gsterjov/go-libsecret v0.0.0-20161001094733-a6f4afe4910c // indirect
	github.com/hashicorp/errwrap v1.0.0 // indirect
	github.com/hashicorp/go-immutable-radix v1.3.1 // indirect
	github.com/hashicorp/go-multierror v1.1.1 // indirect
	github.com/hashicorp/go-version v1.6.0 // indirect
	github.com/hashicorp/golang-lru v0.5.4 // indirect
	github.com/hashicorp/hcl v1.0.0 // indirect
	github.com/hdevalence/ed25519consensus v0.0.0-20210204194344-59a8610d2b87 // indirect
	github.com/hexops/gotextdiff v1.0.3 // indirect
	github.com/improbable-eng/grpc-web v0.14.1 // indirect
	github.com/inconshreveable/mousetrap v1.0.0 // indirect
	github.com/jgautheron/goconst v1.5.1 // indirect
	github.com/jingyugao/rowserrcheck v1.1.1 // indirect
	github.com/jirfag/go-printf-func-name v0.0.0-20200119135958-7558a9eaa5af // indirect
	github.com/jmhodges/levigo v1.0.0 // indirect
	github.com/julz/importas v0.1.0 // indirect
	github.com/keybase/go-keychain v0.0.0-20190712205309-48d3d31d256d // indirect
	github.com/kisielk/errcheck v1.6.0 // indirect
	github.com/kisielk/gotool v1.0.0 // indirect
	github.com/klauspost/compress v1.15.1 // indirect
	github.com/kr/pretty v0.3.0 // indirect
	github.com/kr/text v0.2.0 // indirect
	github.com/kulti/thelper v0.6.2 // indirect
	github.com/kunwardeep/paralleltest v1.0.3 // indirect
	github.com/kyoh86/exportloopref v0.1.8 // indirect
	github.com/ldez/gomoddirectives v0.2.3 // indirect
	github.com/ldez/tagliatelle v0.3.1 // indirect
	github.com/leodido/go-urn v1.2.0 // indirect
	github.com/leonklingele/grouper v1.1.0 // indirect
	github.com/lib/pq v1.10.6 // indirect
	github.com/libp2p/go-buffer-pool v0.0.2 // indirect
	github.com/lufeee/execinquery v1.0.0 // indirect
	github.com/magiconair/properties v1.8.6 // indirect
	github.com/maratori/testpackage v1.0.1 // indirect
	github.com/matoous/godox v0.0.0-20210227103229-6504466cf951 // indirect
	github.com/mattn/go-colorable v0.1.13 // indirect
	github.com/mattn/go-isatty v0.0.16 // indirect
	github.com/mattn/go-runewidth v0.0.9 // indirect
	github.com/matttproud/golang_protobuf_extensions v1.0.2-0.20181231171920-c182affec369 // indirect
	github.com/mbilski/exhaustivestruct v1.2.0 // indirect
	github.com/mgechev/revive v1.2.1 // indirect
	github.com/mitchellh/go-homedir v1.1.0 // indirect
	github.com/moricho/tparallel v0.2.1 // indirect
	github.com/mtibben/percent v0.2.1 // indirect
	github.com/nakabonne/nestif v0.3.1 // indirect
	github.com/nbutton23/zxcvbn-go v0.0.0-20210217022336-fa2cb2858354 // indirect
	github.com/nishanths/exhaustive v0.7.11 // indirect
	github.com/nishanths/predeclared v0.2.2 // indirect
	github.com/oasisprotocol/curve25519-voi v0.0.0-20210609091139-0a56a4bca00b // indirect
	github.com/olekukonko/tablewriter v0.0.5 // indirect
	github.com/opencontainers/runc v1.1.0 // indirect
	github.com/otiai10/copy v1.6.0 // indirect
	github.com/pelletier/go-toml v1.9.5 // indirect
	github.com/pelletier/go-toml/v2 v2.0.1 // indirect
	github.com/petermattis/goid v0.0.0-20180202154549-b0b1615b78e5 // indirect
	github.com/phayes/checkstyle v0.0.0-20170904204023-bfd46e6a821d // indirect
	github.com/pmezard/go-difflib v1.0.0 // indirect
	github.com/polyfloyd/go-errorlint v0.0.0-20211125173453-6d6d39c5bb8b // indirect
	github.com/prometheus/client_golang v1.12.2 // indirect
	github.com/prometheus/client_model v0.2.0 // indirect
	github.com/prometheus/common v0.34.0 // indirect
	github.com/prometheus/procfs v0.7.3 // indirect
	github.com/quasilyte/go-ruleguard v0.3.16-0.20220213074421-6aa060fab41a // indirect
	github.com/quasilyte/gogrep v0.0.0-20220120141003-628d8b3623b5 // indirect
	github.com/quasilyte/regex/syntax v0.0.0-20200407221936-30656e2c4a95 // indirect
	github.com/quasilyte/stdinfo v0.0.0-20220114132959-f7386bf02567 // indirect
	github.com/rakyll/statik v0.1.7 // indirect
	github.com/rogpeppe/go-internal v1.8.1 // indirect
	github.com/rs/xid v1.3.0 // indirect
	github.com/ryancurrah/gomodguard v1.2.3 // indirect
	github.com/ryanrolds/sqlclosecheck v0.3.0 // indirect
	github.com/sanposhiho/wastedassign/v2 v2.0.6 // indirect
	github.com/sasha-s/go-deadlock v0.3.1 // indirect
	github.com/savaki/jq v0.0.0-20161209013833-0e6baecebbf8 // indirect
	github.com/securego/gosec/v2 v2.11.0 // indirect
	github.com/shazow/go-diff v0.0.0-20160112020656-b6b7b6733b8c // indirect
	github.com/sirupsen/logrus v1.8.1 // indirect
	github.com/sivchari/containedctx v1.0.2 // indirect
	github.com/sivchari/tenv v1.5.0 // indirect
	github.com/sonatard/noctx v0.0.1 // indirect
	github.com/sourcegraph/go-diff v0.6.1 // indirect
	github.com/spf13/afero v1.8.2 // indirect
	github.com/spf13/jwalterweatherman v1.1.0 // indirect
	github.com/spf13/pflag v1.0.5 // indirect
	github.com/spf13/viper v1.12.0 // indirect
	github.com/ssgreg/nlreturn/v2 v2.2.1 // indirect
	github.com/stbenjam/no-sprintf-host-port v0.1.1 // indirect
	github.com/stretchr/objx v0.4.0 // indirect
	github.com/subosito/gotenv v1.3.0 // indirect
	github.com/sylvia7788/contextcheck v1.0.4 // indirect
	github.com/syndtr/goleveldb v1.0.1-0.20200815110645-5c35d600f0ca // indirect
	github.com/tdakkota/asciicheck v0.1.1 // indirect
	github.com/tendermint/btcd v0.1.1 // indirect
	github.com/tendermint/crypto v0.0.0-20191022145703-50d29ede1e15 // indirect
	github.com/tendermint/go-amino v0.16.0 // indirect
	github.com/tetafro/godot v1.4.11 // indirect
	github.com/timakin/bodyclose v0.0.0-20210704033933-f49887972144 // indirect
	github.com/tomarrell/wrapcheck/v2 v2.6.1 // indirect
	github.com/tommy-muehle/go-mnd/v2 v2.5.0 // indirect
	github.com/ultraware/funlen v0.0.3 // indirect
	github.com/ultraware/whitespace v0.0.5 // indirect
	github.com/uudashr/gocognit v1.0.5 // indirect
	github.com/yagipy/maintidx v1.0.0 // indirect
	github.com/yeya24/promlinter v0.2.0 // indirect
	github.com/yourbasic/graph v0.0.0-20210606180040-8ecfec1c2869 // indirect
	github.com/zondax/hid v0.9.0 // indirect
	gitlab.com/bosi/decorder v0.2.1 // indirect
	go.etcd.io/bbolt v1.3.6 // indirect
	go.opencensus.io v0.23.0 // indirect
<<<<<<< HEAD
	golang.org/x/crypto v0.0.0-20220411220226-7b82a4e95df4 // indirect
	golang.org/x/exp v0.0.0-20200513190911-00229845015e // indirect
=======
	golang.org/x/crypto v0.1.0 // indirect
>>>>>>> c6df03ca
	golang.org/x/exp/typeparams v0.0.0-20220218215828-6cf2b201936e // indirect
	golang.org/x/mod v0.6.0 // indirect
	golang.org/x/net v0.1.0 // indirect
	golang.org/x/sys v0.1.0 // indirect
	golang.org/x/term v0.1.0 // indirect
	golang.org/x/text v0.4.0 // indirect
	golang.org/x/tools v0.2.0 // indirect
	gopkg.in/ini.v1 v1.66.4 // indirect
	honnef.co/go/tools v0.3.1 // indirect
	mvdan.cc/gofumpt v0.3.1 // indirect
	mvdan.cc/interfacer v0.0.0-20180901003855-c20040233aed // indirect
	mvdan.cc/lint v0.0.0-20170908181259-adc824a0674b // indirect
	mvdan.cc/unparam v0.0.0-20211214103731-d0ef000c54e5 // indirect
	nhooyr.io/websocket v1.8.6 // indirect
)

replace (
	github.com/cosmos/cosmos-sdk => github.com/sei-protocol/sei-cosmos v0.1.268
	github.com/gogo/protobuf => github.com/regen-network/protobuf v1.3.3-alpha.regen.1
	github.com/keybase/go-keychain => github.com/99designs/go-keychain v0.0.0-20191008050251-8e49817e8af4
	github.com/tendermint/tendermint => github.com/sei-protocol/sei-tendermint v0.1.59
	google.golang.org/grpc => google.golang.org/grpc v1.33.2
)

replace github.com/tendermint/tm-db => github.com/baabeetaa/tm-db v0.6.7-0.20220827003937-31989c12be6f<|MERGE_RESOLUTION|>--- conflicted
+++ resolved
@@ -257,12 +257,8 @@
 	gitlab.com/bosi/decorder v0.2.1 // indirect
 	go.etcd.io/bbolt v1.3.6 // indirect
 	go.opencensus.io v0.23.0 // indirect
-<<<<<<< HEAD
-	golang.org/x/crypto v0.0.0-20220411220226-7b82a4e95df4 // indirect
 	golang.org/x/exp v0.0.0-20200513190911-00229845015e // indirect
-=======
 	golang.org/x/crypto v0.1.0 // indirect
->>>>>>> c6df03ca
 	golang.org/x/exp/typeparams v0.0.0-20220218215828-6cf2b201936e // indirect
 	golang.org/x/mod v0.6.0 // indirect
 	golang.org/x/net v0.1.0 // indirect
